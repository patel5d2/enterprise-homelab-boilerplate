--- conflicted
+++ resolved
@@ -421,8 +421,6 @@
         )
     except HomeLabError as e:
         console.print(f"[red]Error:[/red] {e.message}")
-<<<<<<< HEAD
-=======
         raise typer.Exit(1)
 
 
@@ -467,7 +465,6 @@
         )
     except HomeLabError as e:
         console.print(f"[red]Migration failed:[/red] {e.message}")
->>>>>>> 10af6019
         raise typer.Exit(1)
 
 
